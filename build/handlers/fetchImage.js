--- conflicted
+++ resolved
@@ -1,95 +1,59 @@
-const { request } = require("undici");
-<<<<<<< HEAD
-
-const sourceHandlers = new Map([
-    ['spotify', (uri) => fetchThumbnail(`https://open.spotify.com/oembed?url=${uri}`)],
-    ['youtube', (identifier) => fetchYouTubeThumbnail(identifier)]
-]);
-
-const YOUTUBE_URL_TEMPLATE = (quality) => 
-    (id) => `https://img.youtube.com/vi/${id}/${quality}.jpg`;
-
-const YOUTUBE_QUALITIES = [
-    'maxresdefault',
-    'hqdefault',
-    'mqdefault',
-    'default'
-].map(YOUTUBE_URL_TEMPLATE);
-
-async function getImageUrl(info) {
-    if (!info?.sourceName || !info?.uri) return null;
-
-    const handler = sourceHandlers.get(info.sourceName.toLowerCase());
-    if (!handler) return null;
-
-    try {
-        return await handler(info.uri);
-    } catch {
-        return null;
-=======
-const YOUTUBE_URLS = Object.freeze([
-    (id) => `https://img.youtube.com/vi/${id}/maxresdefault.jpg`,
-    (id) => `https://img.youtube.com/vi/${id}/hqdefault.jpg`,
-    (id) => `https://img.youtube.com/vi/${id}/mqdefault.jpg`,
-    (id) => `https://img.youtube.com/vi/${id}/default.jpg`,
-]);
-
-async function getImageUrl(info) {
-    if (!info || !info.sourceName || !info.uri) return null;
-    switch (info.sourceName.toLowerCase()) {
-        case "spotify":
-            return await fetchThumbnail(`https://open.spotify.com/oembed?url=${info.uri}`);
-        case "youtube":
-            return await fetchYouTubeThumbnail(info.identifier);
-        default:
-            return null;
->>>>>>> 8c52347a
-    }
-}
-
-async function fetchThumbnail(url) {
-    try {
-<<<<<<< HEAD
-        const { body } = await request(url, {
-            method: "GET",
-            headers: {
-                'Accept': 'application/json'
-            }
-        });
-
-        const json = await body.json();
-        return json.thumbnail_url || null;
-    } catch {
-=======
-        const { body } = await request(url, { method: "GET" });
-        const json = await body.json(); 
-        return json.thumbnail_url || null;
-    } catch (error) {
-        console.error(`Error fetching thumbnail from ${url}:`, error);
->>>>>>> 8c52347a
-        return null;
-    }
-}
-
-async function fetchYouTubeThumbnail(identifier) {
-<<<<<<< HEAD
-    const fetchPromises = YOUTUBE_QUALITIES.map(urlFunc => 
-        fetchThumbnail(urlFunc(identifier))
-    );
-
-    try {
-        return await Promise.race(fetchPromises);
-    } catch {
-        return null;
-=======
-    const fetchPromises = YOUTUBE_URLS.map(urlFunc => fetchThumbnail(urlFunc(identifier)));
-    try {
-        const results = await Promise.any(fetchPromises);
-        return results;
-    } catch {
-        return null; 
->>>>>>> 8c52347a
-    }
-}
-
-module.exports = { getImageUrl };
+const { request } = require("undici");
+
+const sourceHandlers = new Map([
+    ['spotify', (uri) => fetchThumbnail(`https://open.spotify.com/oembed?url=${uri}`)],
+    ['youtube', (identifier) => fetchYouTubeThumbnail(identifier)]
+]);
+
+const YOUTUBE_URL_TEMPLATE = (quality) => 
+    (id) => `https://img.youtube.com/vi/${id}/${quality}.jpg`;
+
+const YOUTUBE_QUALITIES = [
+    'maxresdefault',
+    'hqdefault',
+    'mqdefault',
+    'default'
+].map(YOUTUBE_URL_TEMPLATE);
+
+async function getImageUrl(info) {
+    if (!info?.sourceName || !info?.uri) return null;
+
+    const handler = sourceHandlers.get(info.sourceName.toLowerCase());
+    if (!handler) return null;
+
+    try {
+        return await handler(info.uri);
+    } catch {
+        return null;
+    }
+}
+
+async function fetchThumbnail(url) {
+    try {
+        const { body } = await request(url, {
+            method: "GET",
+            headers: {
+                'Accept': 'application/json'
+            }
+        });
+
+        const json = await body.json();
+        return json.thumbnail_url || null;
+    } catch {
+        return null;
+    }
+}
+
+async function fetchYouTubeThumbnail(identifier) {
+    const fetchPromises = YOUTUBE_QUALITIES.map(urlFunc => 
+        fetchThumbnail(urlFunc(identifier))
+    );
+
+    try {
+        return await Promise.race(fetchPromises);
+    } catch {
+        return null;
+    }
+}
+
+module.exports = { getImageUrl };